--- conflicted
+++ resolved
@@ -527,19 +527,6 @@
 	return allErrs
 }
 
-<<<<<<< HEAD
-func validateAdditionalContainers(containers []corev1.Container, fldPath *field.Path) field.ErrorList {
-	allErrs := field.ErrorList{}
-
-	for i, container := range containers {
-		idxPath := fldPath.Index(i)
-		if len(container.Image) == 0 {
-			allErrs = append(allErrs, field.Required(idxPath.Child("image"), "empty image"))
-		}
-	}
-
-	return allErrs
-=======
 func validateTimeDurationStr(timeStr *string, fldPath *field.Path) field.ErrorList {
 	allErrs := field.ErrorList{}
 	if timeStr != nil {
@@ -561,5 +548,17 @@
 	}
 
 	return v.Major() < 2, nil
->>>>>>> bb74207b
+}
+
+func validateAdditionalContainers(containers []corev1.Container, fldPath *field.Path) field.ErrorList {
+	allErrs := field.ErrorList{}
+
+	for i, container := range containers {
+		idxPath := fldPath.Index(i)
+		if len(container.Image) == 0 {
+			allErrs = append(allErrs, field.Required(idxPath.Child("image"), "empty image"))
+		}
+	}
+
+	return allErrs
 }